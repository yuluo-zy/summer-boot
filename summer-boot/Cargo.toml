--- conflicted
+++ resolved
@@ -36,15 +36,7 @@
 http-types = { version = "2.11.0", default-features = false, features = ["fs"] }
 httparse = "1.6"
 futures-util = "0.3.6"
-<<<<<<< HEAD
-femme = { version = "2.1.1"}
-h2 = "0.3"
-http = "0.2.5"
-futures-core = { version = "0.3.7", default-features = false, features = ["alloc"] }
-bytes = "1"
-=======
 
->>>>>>> efd0637a
 
 # summer dependencies
 summer-boot-actuator = { version = "0.1.0", path = "../summer-boot-actuator"}
