[package]
name = "summer-boot-parent"
version = "0.1.0"
rust-version = "1.60.0"
edition = "2021"
description = "summer boot test"
authors = [
    "James Zow <Jameszow@163.com>"
]
license = "Apache-2.0"

[dependencies]
<<<<<<< HEAD
serde = { version = "1", features = ["derive"] }
serde_yaml = "0.8"
serde_json = "1.0.75"
lazy_static = "1.4.0"
schemars = "0.8.8"
=======
summer-boot = {version = "0.1.0", path = "../summer-boot"}
>>>>>>> 0449aad4
<|MERGE_RESOLUTION|>--- conflicted
+++ resolved
@@ -10,12 +10,9 @@
 license = "Apache-2.0"
 
 [dependencies]
-<<<<<<< HEAD
 serde = { version = "1", features = ["derive"] }
 serde_yaml = "0.8"
 serde_json = "1.0.75"
 lazy_static = "1.4.0"
 schemars = "0.8.8"
-=======
-summer-boot = {version = "0.1.0", path = "../summer-boot"}
->>>>>>> 0449aad4
+summer-boot = {version = "0.1.0", path = "../summer-boot"}